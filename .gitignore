.DS_Store
.huskyrc.json
out
log.log
**/node_modules
*.pyc
*.vsix
**/.vscode/.ropeproject/**
**/testFiles/**/.cache/**
*.noseids
.nyc_output
.vscode-test
__pycache__
npm-debug.log
**/.mypy_cache/**
!yarn.lock
coverage/
cucumber-report.json
**/.vscode-test/**
**/.vscode test/**
**/.vscode-smoke/**
**/.venv*/
port.txt
precommit.hook
pythonFiles/lib/**
debug_coverage*/**
languageServer/**
languageServer.*/**
bin/**
obj/**
.pytest_cache
tmp/**
.python-version
.vs/
test-results*.xml
xunit-test-results.xml
build/ci/performance/performance-results.json
!build/
debug*.log
debugpy*.log
pydevd*.log
nodeLanguageServer/**
nodeLanguageServer.*/**
dist/**
# translation files
*.xlf
*.nls.*.json
*.i18n.json
*.egg-info
configfiles/
.vscode
.coverage
build/
analysis/
test/tmp
%Code*/
<<<<<<< HEAD
.tox/
=======
reports/
>>>>>>> 9249447b
<|MERGE_RESOLUTION|>--- conflicted
+++ resolved
@@ -54,8 +54,4 @@
 analysis/
 test/tmp
 %Code*/
-<<<<<<< HEAD
-.tox/
-=======
-reports/
->>>>>>> 9249447b
+reports/