--- conflicted
+++ resolved
@@ -122,14 +122,6 @@
 ```
 
 
-<<<<<<< HEAD
-Upon selection, an input dialog will prompt the user to specify the ATE unit (either mm or m) and the maximum number of data points after downsampling. This latter option proves particularly useful when handling large trajectories. Selecting a number of points of "-1" results in no downsampling. After clicking "OK," the user can choose a directory and filename for saving the report. The report is a stand-alone html file and can be conveniently viewed in any web browser. The report is constructed using jinja2 and plotly. Thus, all plots are interactive and can be zoomed in and out, panned, and downloaded as png files.
-
-You can find a demo report [here](https://htmlpreview.github.io/?https://github.com/gereon-t/trajectopy-core/blob/main/example_data/report.html).
-
-![](.images/report.png)
-=======
->>>>>>> 9249447b
 
 ## Importing Trajectories
 
